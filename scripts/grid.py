#!/usr/bin/env python

import argparse
parser = argparse.ArgumentParser(description="Interact with the raw" \
    " spectral libraries, including convolving with an instrumental profile.")
parser.add_argument("--create", action="store_true", help="Create a downsampled grid convolved with the instrumental profile, following the parameter ranges specified in config.yaml.")
parser.add_argument("--plot", action="store_true", help="plot all of the spectra in the newly downsampled grid to check whether the process worked properly.")
parser.add_argument("--pcreate", action="store_true", help="Create the grid for Piece of Cake.")

args = parser.parse_args()

import Starfish

if args.create:

    from Starfish.grid_tools import HDF5Creator

    # Specifically import the grid interface and instrument that we want.
    instrument = eval("Starfish.grid_tools." + Starfish.data["instruments"][0])()

    #If the instrument has an explicit air/vacuum state, use it.  Otherwise assume air.  #Issue 57
    try:
        air = instrument.air
        print("New in v0.3: Using explicit air/vacuum state from Instrument class.")
    except AttributeError:
        air = True

    if (Starfish.data["grid_name"] == "PHOENIX") & (len(Starfish.grid['parname']) == 3):
        mygrid = eval("Starfish.grid_tools." + Starfish.data["grid_name"]+ "GridInterfaceNoAlpha")(air=air)
    else:
        mygrid = eval("Starfish.grid_tools." + Starfish.data["grid_name"]+ "GridInterface")(air=air)

<<<<<<< HEAD
    
    creator = HDF5Creator(mygrid, Starfish.grid["hdf5_path"], instrument,
=======
    hdf5_path = os.path.expandvars(Starfish.grid["hdf5_path"])
    creator = HDF5Creator(mygrid, hdf5_path, instrument,
>>>>>>> 3335d976
                          ranges=Starfish.grid["parrange"])

    creator.process_grid()

if args.plot:

    # Check to make sure the file exists
    
    import os
    hdf5_path = os.path.expandvars(Starfish.grid["hdf5_path"])
    if not os.path.exists(hdf5_path):
        print("HDF5 file does not yet exist. Please run `grid.py create` first.")
        import sys
        sys.exit()

    import multiprocessing as mp
    import matplotlib.pyplot as plt
    from Starfish.grid_tools import HDF5Interface
    interface = HDF5Interface()

    par_fluxes = zip(interface.grid_points, interface.fluxes)

    # Define the plotting function
    def plot(par_flux):
        par, flux = par_flux
        fig, ax = plt.subplots(nrows=1, figsize=(8, 6))
        ax.plot(interface.wl, flux)
        ax.set_xlabel(r"$\lambda$ [AA]")
        ax.set_ylabel(r"$f_\lambda$")
        fmt = "=".join(["{:.2f}" for i in range(len(Starfish.parname))])
        name = fmt.format(*[p for p in par])
        fig.savefig(Starfish.config["plotdir"] + "g" + name + ".png")

        plt.close("all")

    p = mp.Pool(mp.cpu_count())
    p.map(plot, par_fluxes)

if args.pcreate:

    from Starfish.grid_tools import HDF5Creator

    # Specifically import the grid interface and instrument that we want.
    instrument = eval("Starfish.grid_tools." + Starfish.data["instruments"][0])()
    if (Starfish.data["grid_name"] == "PHOENIX") & (len(Starfish.grid['parname']) == 3):
        mygrid = eval("Starfish.grid_tools." + Starfish.data["grid_name"]+ "GridInterfaceNoAlpha")()
    else:
        mygrid = eval("Starfish.grid_tools." + Starfish.data["grid_name"]+ "GridInterface")()

    hdf5_path = os.path.expandvars(Starfish.grid["hdf5_path"])
    creator = HDF5Creator(mygrid, hdf5_path, instrument, ranges=Starfish.grid["parrange"], key_name=Starfish.config["pCake"]["key_name"], vsinis=Starfish.config["vsinis"])

    creator.process_grid()<|MERGE_RESOLUTION|>--- conflicted
+++ resolved
@@ -30,13 +30,8 @@
     else:
         mygrid = eval("Starfish.grid_tools." + Starfish.data["grid_name"]+ "GridInterface")(air=air)
 
-<<<<<<< HEAD
-    
-    creator = HDF5Creator(mygrid, Starfish.grid["hdf5_path"], instrument,
-=======
     hdf5_path = os.path.expandvars(Starfish.grid["hdf5_path"])
     creator = HDF5Creator(mygrid, hdf5_path, instrument,
->>>>>>> 3335d976
                           ranges=Starfish.grid["parrange"])
 
     creator.process_grid()
